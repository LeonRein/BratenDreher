--- conflicted
+++ resolved
@@ -262,19 +262,12 @@
 .speed-slider-container {
     position: relative;
     width: 100%;
-<<<<<<< HEAD
-    margin-bottom: 40px; /* Increased to make room for triangle */
-}
-
-.speed-slider {
-=======
     margin-bottom: 20px; /* Reduced margin since no triangle needed */
     padding: 12px 0; /* Add padding to accommodate thumb */
 }
 
 .speed-slider-wrapper {
     position: relative;
->>>>>>> 20243747
     width: 100%;
     height: 8px;
     border-radius: 4px;
@@ -342,36 +335,10 @@
     box-shadow: 0 2px 4px rgba(0,0,0,0.2);
 }
 
-<<<<<<< HEAD
-/* Current Speed Triangle Indicator */
-.current-speed-triangle {
-    position: absolute;
-    top: 28px; /* Position well below the slider track and thumb */
-    pointer-events: none;
-    opacity: 0;
-    transition: all 0.1s ease;
-    z-index: 10;
-}
-
-.triangle-indicator {
-    width: 0;
-    height: 0;
-    border-left: 8px solid transparent;
-    border-right: 8px solid transparent;
-    border-bottom: 12px solid #10b981;
-    position: relative;
-    left: -8px; /* Center the triangle */
-    filter: drop-shadow(0 2px 4px rgba(0,0,0,0.2));
-}
-
-.current-speed-triangle.visible {
-    opacity: 1;
-=======
 .speed-slider::-moz-range-track {
     background: transparent;
     border: none;
     height: 8px;
->>>>>>> 20243747
 }
 
 /* Speed Presets */
@@ -765,71 +732,6 @@
     font-weight: 600;
     font-size: 0.95rem;
     color: #1f2937;
-    transition: color 0.3s ease;
-}
-
-/* Enhanced visual feedback for status values with dynamic colors */
-.status-value[style*="color"] {
-    font-weight: 700;
-    text-shadow: 0 1px 2px rgba(0,0,0,0.1);
-}
-
-/* Stall Detection Section */
-.stall-card {
-    border-left: 3px solid #f59e0b;
-}
-
-.stall-content {
-    display: flex;
-    flex-direction: column;
-    gap: 16px;
-}
-
-.stall-info {
-    padding: 12px;
-    background: rgba(245, 158, 11, 0.05);
-    border-radius: 8px;
-    border: 1px solid rgba(245, 158, 11, 0.15);
-}
-
-.stall-info p {
-    margin: 0;
-    font-size: 0.9rem;
-    color: #374151;
-    line-height: 1.5;
-}
-
-.stall-status-grid {
-    display: grid;
-    grid-template-columns: 1fr 1fr;
-    gap: 16px;
-}
-
-.stall-status-item {
-    display: flex;
-    flex-direction: column;
-    gap: 4px;
-    padding: 12px;
-    background: #f9fafb;
-    border-radius: 8px;
-    border: 1px solid #e5e7eb;
-}
-
-.stall-actions {
-    display: flex;
-    justify-content: center;
-    padding: 8px 0;
-}
-
-.stall-actions .btn {
-    min-width: 160px;
-}
-
-.stall-help {
-    text-align: center;
-    color: #6b7280;
-    font-style: italic;
-    font-size: 0.85rem;
 }
 
 .stall-actions {
