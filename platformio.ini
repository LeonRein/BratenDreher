--- conflicted
+++ resolved
@@ -17,10 +17,6 @@
 monitor_port = /dev/ttyACM0
 build_flags = 
 	-DARDUINO_USB_CDC_ON_BOOT=1
-<<<<<<< HEAD
-	-DCORE_DEBUG_LEVEL=3
-=======
->>>>>>> 20243747
 	-Wall
 	-Wextra
 lib_deps = 
