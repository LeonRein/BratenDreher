--- conflicted
+++ resolved
@@ -11,7 +11,6 @@
 #include "SystemStatus.h"
 #include "SystemCommand.h"
 
-<<<<<<< HEAD
 // Hardware pin definitions (from PD-Stepper example)
 #define TMC_EN_PIN          21
 #define STEP_PIN            5
@@ -21,25 +20,6 @@
 #define TMC_TX_PIN          17
 #define TMC_RX_PIN          18
 #define DIAG_PIN            16
-=======
-// Command types for inter-task communication
-enum class StepperCommand {
-    SET_SPEED,
-    SET_DIRECTION,
-    ENABLE,
-    DISABLE,
-    EMERGENCY_STOP,
-    SET_CURRENT,
-    SET_ACCELERATION,
-    RESET_COUNTERS,
-    RESET_STALL_COUNT,
-    SET_SPEED_VARIATION,
-    SET_SPEED_VARIATION_PHASE,
-    ENABLE_SPEED_VARIATION,
-    DISABLE_SPEED_VARIATION,
-    REQUEST_ALL_STATUS  // Request all current status values
-};
->>>>>>> 02814210
 
 // Motor specifications
 #define STEPS_PER_REVOLUTION        200    // NEMA 17
@@ -47,42 +27,9 @@
 #define MICRO_STEPS                 16     // Fixed at 16 microsteps
 #define TOTAL_MICRO_STEPS_PER_REVOLUTION  (STEPS_PER_REVOLUTION * GEAR_RATIO * MICRO_STEPS) // Total microsteps per output revolution
 
-<<<<<<< HEAD
 // Speed settings (in RPM)
 #define MIN_SPEED_RPM               0.1f   // Minimum speed
 #define MAX_SPEED_RPM               30.0f  // Maximum speed (0.5 RPS after gear reduction)
-=======
-// Status update types for inter-task communication
-enum class StatusUpdateType {
-    SPEED_CHANGED,
-    DIRECTION_CHANGED,
-    ENABLED_CHANGED,
-    CURRENT_CHANGED,
-    ACCELERATION_CHANGED,
-    SPEED_VARIATION_ENABLED_CHANGED,
-    SPEED_VARIATION_STRENGTH_CHANGED,
-    SPEED_VARIATION_PHASE_CHANGED,
-    // Periodic updates - now separate for each value
-    TOTAL_REVOLUTIONS_UPDATE,
-    RUNTIME_UPDATE,
-    IS_RUNNING_UPDATE,
-    STALL_DETECTED_UPDATE,
-    STALL_COUNT_UPDATE,
-    TMC2209_STATUS_UPDATE,
-    CURRENT_VARIABLE_SPEED_UPDATE
-};
-
-// Command data structure
-struct StepperCommandData {
-    StepperCommand command;
-    union {
-        float floatValue;    // for speed
-        bool boolValue;      // for direction, enable/disable
-        int intValue;        // for microsteps, current
-    };
-    uint32_t commandId;      // unique ID for tracking command results
-};
->>>>>>> 02814210
 
 // Timing configuration
 #define STATUS_UPDATE_INTERVAL      100    // Status update every 500ms
@@ -138,35 +85,8 @@
     HardwareSerial& serialStream;
     Preferences preferences;
     
-<<<<<<< HEAD
     // Speed settings (in RPM)
     float setpointRPM;         // Target RPM set by user/command
-=======
-    // Hardware pins (from PD-Stepper example)
-    static const uint8_t TMC_EN = 21;
-    static const uint8_t STEP_PIN = 5;
-    static const uint8_t DIR_PIN = 6;
-    static const uint8_t MS1 = 1;
-    static const uint8_t MS2 = 2;
-    static const uint8_t TMC_TX = 17;
-    static const uint8_t TMC_RX = 18;
-    static const uint8_t DIAG = 16;
-    
-    // Motor specifications
-    static const int STEPS_PER_REVOLUTION = 200;  // NEMA 17
-    static const int GEAR_RATIO = 10;             // 1:10 reduction
-    static const int TOTAL_STEPS_PER_REVOLUTION = STEPS_PER_REVOLUTION * GEAR_RATIO;
-    
-    // Timing configuration
-    static const unsigned long STATUS_UPDATE_INTERVAL = 500;        // Status update every 500ms
-    static const unsigned long MOTOR_SPEED_UPDATE_INTERVAL = 50;    // Speed update every 50ms for smooth variation
-    
-    // Speed settings (in RPM) - max 30 RPM for the final output (0.5 RPS)
-    float currentSpeedRPM;
-    float minSpeedRPM;
-    float maxSpeedRPM;
-    int microSteps;          // Fixed at 16 - no longer user configurable
->>>>>>> 02814210
     int runCurrent;
     
     // State tracking
@@ -182,7 +102,6 @@
     unsigned long lastStallTime;
     uint16_t stallCount;
     
-<<<<<<< HEAD
     // Acceleration tracking
     uint32_t setpointAcceleration;   // Target acceleration in steps/s²
     
@@ -193,11 +112,6 @@
     int32_t speedVariationStartPosition; // Position where variation was enabled
     float speedVariationK;           // Internal k parameter (derived from strength)
     float speedVariationK0;          // Compensation factor k0 = sqrt(1 - k²)
-=======
-    // Command queue for thread-safe operation
-    QueueHandle_t commandQueue;
-    static const size_t COMMAND_QUEUE_SIZE = 20;
->>>>>>> 02814210
     
     // Cached references to system singletons
     SystemStatus& systemStatus;
@@ -216,7 +130,6 @@
     inline uint32_t rpmToStepsPerSecond(float rpm) const;  // Inline hint for frequent calls
     
     // Internal methods (called from command processing)
-<<<<<<< HEAD
     void setSpeedInternal(float rpm);
     void setDirectionInternal(bool clockwise);
     void enableInternal();
@@ -231,29 +144,12 @@
     void enableSpeedVariationInternal();
     void disableSpeedVariationInternal();
     void requestAllStatusInternal();
-=======
-    void setSpeedInternal(float rpm, uint32_t commandId);
-    void setDirectionInternal(bool clockwise, uint32_t commandId);
-    void enableInternal(uint32_t commandId);
-    void disableInternal(uint32_t commandId);
-    void emergencyStopInternal(uint32_t commandId);
-    void setRunCurrentInternal(int current, uint32_t commandId);
-    void setAccelerationInternal(uint32_t accelerationStepsPerSec2, uint32_t commandId);
-    void resetCountersInternal(uint32_t commandId);
-    void resetStallCountInternal(uint32_t commandId);
-    void setSpeedVariationInternal(float strength, uint32_t commandId);
-    void setSpeedVariationPhaseInternal(float phase, uint32_t commandId);
-    void enableSpeedVariationInternal(uint32_t commandId);
-    void disableSpeedVariationInternal(uint32_t commandId);
-    void requestAllStatusInternal(uint32_t commandId);
->>>>>>> 02814210
     
     // Speed variation helper methods
     inline float calculateVariableSpeed() const;  // Inline hint for frequent calls
     inline float getPositionAngle() const;       // Inline hint for frequent calls
     uint32_t calculateRequiredAccelerationForVariableSpeed() const;
     void updateAccelerationForVariableSpeed();
-<<<<<<< HEAD
     void updateSpeedForVariableSpeed();    // Update base speed for variable speed constraints
     void updateSpeedVariationParameters(); // Helper to calculate k and k0
     float calculateMaxAllowedBaseSpeed() const; // Calculate max base speed to not exceed MAX_SPEED_RPM
@@ -275,18 +171,6 @@
     void stepperSetSpeed(float rpm);                            // Set target speed
     void stepperSetAcceleration(uint32_t accelerationStepsPerSec2); // Set target acceleration
 
-=======
-    float calculateMeanRPMOverRotation() const; // For testing/debugging mean RPM calculation
-    
-    // Helper methods for status reporting
-    void reportResult(uint32_t commandId, CommandResult result, const String& errorMessage = "");
-    void publishStatusUpdate(StatusUpdateType type, float value);
-    void publishStatusUpdate(StatusUpdateType type, bool value);
-    void publishStatusUpdate(StatusUpdateType type, int value);
-    void publishStatusUpdate(StatusUpdateType type, uint32_t value);
-    void publishStatusUpdate(StatusUpdateType type, unsigned long value);
-    
->>>>>>> 02814210
     // Speed variation control
     void updateMotorSpeed();
 
@@ -330,19 +214,6 @@
     
     // Status request (thread-safe via command queue)
     uint32_t requestAllStatus();                           // Request all current status to be published
-<<<<<<< HEAD
     };
-=======
-    
-    // Command result retrieval (thread-safe)
-    bool getCommandResult(CommandResultData& result); // non-blocking, returns false if no result available
-    
-    // Status update retrieval (thread-safe)
-    bool getStatusUpdate(StatusUpdateData& status); // non-blocking, returns false if no update available
-    
-    // Stall detection configuration
-    void setStallGuardThreshold(uint8_t threshold); // 0 = most sensitive, 255 = least sensitive
-};
->>>>>>> 02814210
 
 #endif // STEPPER_CONTROLLER_H