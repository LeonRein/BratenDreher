--- conflicted
+++ resolved
@@ -1,7 +1,6 @@
 // Always include the header first to ensure class/type declarations
 #include "StepperController.h"
 
-<<<<<<< HEAD
 void StepperController::applyStepperSetpointSpeed(float rpm) {
     if (!stepper) {
         Serial.println("WARNING: Cannot apply setpoint speed - stepper not initialized");
@@ -39,17 +38,6 @@
         motorEnabled = true;
         systemStatus.publishStatusUpdate(StatusUpdateType::ENABLED_CHANGED, true);
     }
-=======
-StepperController::StepperController() 
-    : Task("Stepper_Task", 4096, 1, 1), // Task name, 4KB stack, priority 1, core 1
-      stepper(nullptr), serialStream(Serial2), currentSpeedRPM(1.0f), minSpeedRPM(0.1f), maxSpeedRPM(30.0f),
-      microSteps(16), runCurrent(30), motorEnabled(false), clockwise(true),  // Fixed to 16 microsteps
-      startTime(0), totalSteps(0), isFirstStart(true), tmc2209Initialized(false),
-      stallDetected(false), lastStallTime(0), stallCount(0),
-      currentAcceleration(0),  // Will be set during initialization
-      speedVariationEnabled(false), speedVariationStrength(0.0f), speedVariationPhase(0.0f), speedVariationStartPosition(0),
-      nextCommandId(1) {
->>>>>>> 02814210
     
     stepper->runForward(); // In FastAccelStepper, backward means clockwise
     clockwise = true;
@@ -81,7 +69,6 @@
         Serial.println("WARNING: Cannot stop stepper - not initialized");
         return;
     }
-<<<<<<< HEAD
 
     stepper->stopMove();
     motorEnabled = false;
@@ -89,14 +76,6 @@
     stepperDriver.disable();
 
     systemStatus.publishStatusUpdate(StatusUpdateType::ENABLED_CHANGED, false);
-=======
-    
-    // Create status update queue for thread-safe status communication
-    statusUpdateQueue = xQueueCreate(STATUS_UPDATE_QUEUE_SIZE, sizeof(StatusUpdateData));
-    if (statusUpdateQueue == nullptr) {
-        Serial.println("ERROR: Failed to create stepper status update queue!");
-    }
->>>>>>> 02814210
 }
 
 void StepperController::applyCurrent(uint8_t current) {
@@ -127,6 +106,12 @@
     } else {
         tmc2209Initialized = true;
         systemStatus.publishStatusUpdate(StatusUpdateType::TMC2209_STATUS_UPDATE, true);
+    }
+    
+    // Create status update queue for thread-safe status communication
+    statusUpdateQueue = xQueueCreate(STATUS_UPDATE_QUEUE_SIZE, sizeof(StatusUpdateData));
+    if (statusUpdateQueue == nullptr) {
+        Serial.println("ERROR: Failed to create stepper status update queue!");
     }
 }
 
@@ -199,7 +184,6 @@
         Serial.println("WARNING: Cannot apply acceleration - stepper not initialized");
         return;
     }
-<<<<<<< HEAD
 
     stepper->setAcceleration(accelerationStepsPerSec2);
     stepper->applySpeedAcceleration();
@@ -221,11 +205,6 @@
 
 StepperController::~StepperController() {
     // No cleanup needed for SystemCommand (singleton manages itself)
-=======
-    if (statusUpdateQueue != nullptr) {
-        vQueueDelete(statusUpdateQueue);
-    }
->>>>>>> 02814210
 }
 
 bool StepperController::begin() {
@@ -259,17 +238,8 @@
     // Check TMC2209 initialization status after configuration
     tmc2209Initialized = stepperDriver.isSetupAndCommunicating();
     
-<<<<<<< HEAD
     // Publish initial TMC2209 status using the communication manager
     systemStatus.publishStatusUpdate(StatusUpdateType::TMC2209_STATUS_UPDATE, tmc2209Initialized);
-=======
-    // Publish initial TMC2209 status
-    StatusUpdateData statusData;
-    statusData.type = StatusUpdateType::TMC2209_STATUS_UPDATE;
-    statusData.timestamp = millis();
-    statusData.boolValue = tmc2209Initialized;
-    xQueueSend(statusUpdateQueue, &statusData, 0);
->>>>>>> 02814210
     
     if (tmc2209Initialized) {
         Serial.println("TMC2209 driver initialized and communicating successfully");
@@ -412,15 +382,7 @@
     
     // Publish TMC2209 status update if communication status changed
     if (newTmc2209Status != tmc2209Initialized) {
-<<<<<<< HEAD
         systemStatus.publishStatusUpdate(StatusUpdateType::TMC2209_STATUS_UPDATE, newTmc2209Status);
-=======
-        StatusUpdateData statusData;
-        statusData.type = StatusUpdateType::TMC2209_STATUS_UPDATE;
-        statusData.timestamp = millis();
-        statusData.boolValue = newTmc2209Status;
-        xQueueSend(statusUpdateQueue, &statusData, 0);
->>>>>>> 02814210
     }
     tmc2209Initialized = newTmc2209Status;
     
@@ -433,68 +395,6 @@
     }
 }
 
-<<<<<<< HEAD
-=======
-void StepperController::configureStallDetection(bool enableStealthChop) {
-    if (!tmc2209Initialized) {
-        Serial.println("Cannot configure stall detection: TMC2209 not initialized");
-        return;
-    }
-    
-    if (enableStealthChop) {
-        // Quiet operation mode - StallGuard may be less sensitive
-        stepperDriver.enableStealthChop();
-        Serial.println("StealthChop enabled - quiet operation, reduced stall sensitivity");
-    } else {
-        // SpreadCycle mode - better for stall detection
-        stepperDriver.disableStealthChop();
-        Serial.println("StealthChop disabled - improved stall detection, may be noisier");
-    }
-    
-    // Configure StallGuard threshold (can be adjusted based on load)
-    stepperDriver.setStallGuardThreshold(10);
-    
-    // Check communication status after configuration
-    bool newTmc2209Status = stepperDriver.isSetupAndCommunicating();
-    
-    // Publish TMC2209 status update if communication status changed
-    if (newTmc2209Status != tmc2209Initialized) {
-        StatusUpdateData statusData;
-        statusData.type = StatusUpdateType::TMC2209_STATUS_UPDATE;
-        statusData.timestamp = millis();
-        statusData.boolValue = newTmc2209Status;
-        xQueueSend(statusUpdateQueue, &statusData, 0);
-        tmc2209Initialized = newTmc2209Status;
-    }
-    
-    Serial.println("StallGuard configured for stall detection");
-}
-
-void StepperController::setStallGuardThreshold(uint8_t threshold) {
-    if (!tmc2209Initialized) {
-        Serial.println("Cannot set StallGuard threshold: TMC2209 not initialized");
-        return;
-    }
-    
-    stepperDriver.setStallGuardThreshold(threshold);
-    
-    // Check communication status after setting threshold
-    bool newTmc2209Status = stepperDriver.isSetupAndCommunicating();
-    
-    // Publish TMC2209 status update if communication status changed
-    if (newTmc2209Status != tmc2209Initialized) {
-        StatusUpdateData statusData;
-        statusData.type = StatusUpdateType::TMC2209_STATUS_UPDATE;
-        statusData.timestamp = millis();
-        statusData.boolValue = newTmc2209Status;
-        xQueueSend(statusUpdateQueue, &statusData, 0);
-        tmc2209Initialized = newTmc2209Status;
-    }
-    
-    Serial.printf("StallGuard threshold set to %d (0=most sensitive, 255=least sensitive)\n", threshold);
-}
-
->>>>>>> 02814210
 uint32_t StepperController::rpmToStepsPerSecond(float rpm) const {
     // Optimized calculation
     // Formula: (rpm * GEAR_RATIO * STEPS_PER_REVOLUTION * MICRO_STEPS) / 60.0f
@@ -519,25 +419,15 @@
     
     // Initialize timing variables with cached millis() value
     StepperCommandData cmd;
-<<<<<<< HEAD
     uint32_t currentTime = millis();
     unsigned long nextSpeedUpdate = currentTime + MOTOR_SPEED_UPDATE_INTERVAL;
     unsigned long nextPeriodicUpdate = currentTime + STATUS_UPDATE_INTERVAL;
-=======
-    unsigned long nextSpeedUpdate = millis() + MOTOR_SPEED_UPDATE_INTERVAL;
-    unsigned long nextPeriodicUpdate = millis() + STATUS_UPDATE_INTERVAL; // Rename for periodic status updates
->>>>>>> 02814210
     
     // Main event loop
     while (true) {
         // Calculate smart timeout for queue operations (use the earliest upcoming event)
-<<<<<<< HEAD
         const unsigned long nextEvent = min(nextPeriodicUpdate, nextSpeedUpdate);
         const TickType_t timeout = calculateQueueTimeout(nextEvent);
-=======
-        unsigned long nextEvent = min(nextPeriodicUpdate, nextSpeedUpdate);
-        TickType_t timeout = calculateQueueTimeout(nextEvent);
->>>>>>> 02814210
         
         // Block on queue until command arrives or any update is due
         if (systemCommand.getCommand(cmd, timeout)) {
@@ -588,44 +478,14 @@
     return currentTime >= nextUpdate;
 }
 
-<<<<<<< HEAD
 void StepperController::publishTotalRevolutions() {
     if (!stepper) {
         Serial.println("WARNING: Cannot check total revolutions - stepper not initialized");
         return;
-=======
-void StepperController::publishPeriodicStatusUpdates() {
-    if (statusUpdateQueue == nullptr) return;
-    
-    // Accumulate all status variables first
-    float totalRevolutions = 0.0f;
-    bool isRunning = false;
-    unsigned long runtime = 0;
-    bool currentStallDetected = stallDetected;
-    int currentStallCount = (int)stallCount;
-    float currentVariableSpeed = 0.0f;
-    
-    // Collect position and runtime data
-    if (stepper) {
-        totalRevolutions = static_cast<float>(stepper->getCurrentPosition()) / (STEPS_PER_REVOLUTION * microSteps * GEAR_RATIO);
-        isRunning = stepper->isRunning() && motorEnabled;
-    }
-    
-    if (!isFirstStart && startTime > 0) {
-        runtime = (millis() - startTime) / 1000;
-    }
-    
-    // Collect variable speed data if enabled
-    if (speedVariationEnabled) {
-        currentVariableSpeed = calculateVariableSpeed();
-    } else {
-        currentVariableSpeed = currentSpeedRPM;
->>>>>>> 02814210
     }
 
     static int32_t lastPosition = 0;
     
-<<<<<<< HEAD
     const int32_t currentPosition = stepper->getCurrentPosition();
     int32_t diffMicrosteps = abs(currentPosition - lastPosition);
     lastPosition = currentPosition;
@@ -663,59 +523,6 @@
     publishTotalRevolutions();
     publishRuntime();
     publishStallDetection();
-=======
-    // Update stall detection state (moved from checkAndUpdateStallStatus)
-    bool diagPinHigh = digitalRead(DIAG);
-    bool motorIsRunning = (stepper && stepper->isRunning());
-    
-    // DIAG pin goes high when StallGuard triggers (motor stalled)
-    // Only check for stalls when motor is enabled and should be running
-    if (motorEnabled && motorIsRunning) {
-        if (diagPinHigh && !stallDetected) {
-            // New stall detected
-            stallDetected = true;
-            lastStallTime = millis();
-            stallCount++;
-            currentStallDetected = stallDetected;
-            currentStallCount = (int)stallCount;
-            Serial.printf("STALL DETECTED! Count: %d, Time: %lu\n", stallCount, lastStallTime);
-            Serial.println("Consider: reducing speed, increasing current, or checking load");
-        } else if (!diagPinHigh && stallDetected) {
-            // Stall cleared
-            stallDetected = false;
-            currentStallDetected = stallDetected;
-            Serial.println("Stall condition cleared");
-        }
-    } else if (!motorEnabled || !motorIsRunning) {
-        // Clear stall status when motor is stopped
-        if (stallDetected) {
-            stallDetected = false;
-            currentStallDetected = stallDetected;
-            Serial.println("Stall status cleared (motor stopped)");
-        }
-    }
-    
-    // Push all status updates to queue in batch
-    StatusUpdateData revolutionsData(StatusUpdateType::TOTAL_REVOLUTIONS_UPDATE, totalRevolutions);
-    xQueueSend(statusUpdateQueue, &revolutionsData, 0);
-    
-    StatusUpdateData runningData(StatusUpdateType::IS_RUNNING_UPDATE, isRunning);
-    xQueueSend(statusUpdateQueue, &runningData, 0);
-    
-    StatusUpdateData runtimeData(StatusUpdateType::RUNTIME_UPDATE, runtime);
-    xQueueSend(statusUpdateQueue, &runtimeData, 0);
-    
-    StatusUpdateData stallDetectedData(StatusUpdateType::STALL_DETECTED_UPDATE, currentStallDetected);
-    xQueueSend(statusUpdateQueue, &stallDetectedData, 0);
-    
-    StatusUpdateData stallCountData(StatusUpdateType::STALL_COUNT_UPDATE, currentStallCount);
-    xQueueSend(statusUpdateQueue, &stallCountData, 0);
-    
-    if (speedVariationEnabled) {
-        StatusUpdateData variableSpeedData(StatusUpdateType::CURRENT_VARIABLE_SPEED_UPDATE, currentVariableSpeed);
-        xQueueSend(statusUpdateQueue, &variableSpeedData, 0);
-    }
->>>>>>> 02814210
 }
 
 void StepperController::processCommand(const StepperCommandData& cmd) {
@@ -849,7 +656,6 @@
         saveSettings();
     }
     
-<<<<<<< HEAD
     const uint32_t stepsPerSecond = rpmToStepsPerSecond(rpm);  // For logging only
     Serial.printf("Speed setpoint set to %.2f RPM (%u steps/sec)\n", rpm, stepsPerSecond);
     
@@ -878,14 +684,6 @@
         systemStatus.sendNotification(NotificationType::WARNING, String(warningMsg));
     }
     // Success is indicated by the status update - no notification needed for normal success
-=======
-    Serial.printf("Speed set to %.2f RPM (%u steps/sec)\n", rpm, stepsPerSecond);
-    
-    // Publish status update for speed change
-    publishStatusUpdate(StatusUpdateType::SPEED_CHANGED, rpm);
-    
-    reportResult(commandId, CommandResult::SUCCESS);
->>>>>>> 02814210
 }
 
 void StepperController::setDirectionInternal(bool clockwise) {
@@ -904,16 +702,6 @@
     if (!isInitializing) {
         saveSettings();
     }
-<<<<<<< HEAD
-=======
-    
-    Serial.printf("Direction set to %s\n", clockwise ? "clockwise" : "counter-clockwise");
-    
-    // Publish status update for direction change
-    publishStatusUpdate(StatusUpdateType::DIRECTION_CHANGED, clockwise);
-    
-    reportResult(commandId, CommandResult::SUCCESS);
->>>>>>> 02814210
 }
 
 void StepperController::enableInternal() {
@@ -935,36 +723,10 @@
     }
     
     Serial.println("Motor enabled and started");
-<<<<<<< HEAD
 }
 
 void StepperController::disableInternal() {
     applyStop();
-=======
-    
-    // Publish status update for enabled state change
-    publishStatusUpdate(StatusUpdateType::ENABLED_CHANGED, true);
-    
-    reportResult(commandId, CommandResult::SUCCESS);
-}
-
-void StepperController::disableInternal(uint32_t commandId) {
-    motorEnabled = false;
-    
-    if (stepper) {
-        // FastAccelStepper stopMove() returns void - just call it
-        stepper->stopMove();
-    }
-    
-    stepperDriver.disable();
-    
-    Serial.println("Motor disabled and stopped");
-    
-    // Publish status update for enabled state change
-    publishStatusUpdate(StatusUpdateType::ENABLED_CHANGED, false);
-    
-    reportResult(commandId, CommandResult::SUCCESS);
->>>>>>> 02814210
 }
 
 void StepperController::emergencyStopInternal() {
@@ -981,14 +743,7 @@
     
     Serial.println("EMERGENCY STOP executed");
     
-<<<<<<< HEAD
     systemStatus.publishStatusUpdate(StatusUpdateType::ENABLED_CHANGED, false);
-=======
-    // Publish status update for enabled state change
-    publishStatusUpdate(StatusUpdateType::ENABLED_CHANGED, false);
-    
-    reportResult(commandId, CommandResult::SUCCESS);
->>>>>>> 02814210
 }
 
 void StepperController::setRunCurrentInternal(int current) {
@@ -1001,40 +756,11 @@
     
     applyCurrent(current);
     
-<<<<<<< HEAD
     if(!isInitializing) {
         saveSettings();
-=======
-    // Update TMC2209 communication status after setting current
-    bool newTmc2209Status = stepperDriver.isSetupAndCommunicating();
-    
-    // Publish TMC2209 status update if communication status changed
-    if (newTmc2209Status != tmc2209Initialized) {
-        StatusUpdateData statusData;
-        statusData.type = StatusUpdateType::TMC2209_STATUS_UPDATE;
-        statusData.timestamp = millis();
-        statusData.boolValue = newTmc2209Status;
-        xQueueSend(statusUpdateQueue, &statusData, 0);
-        tmc2209Initialized = newTmc2209Status;
-    }
-    
-    // Verify driver communication by checking if it's responding
-    if (!tmc2209Initialized) {
-        reportResult(commandId, CommandResult::COMMUNICATION_ERROR, 
-                    "TMC2209 driver not responding after setting current");
-        return;
->>>>>>> 02814210
     }
     
     Serial.printf("Run current set to %d%%\n", current);
-<<<<<<< HEAD
-=======
-    
-    // Publish status update for current change
-    publishStatusUpdate(StatusUpdateType::CURRENT_CHANGED, current);
-    
-    reportResult(commandId, CommandResult::SUCCESS);
->>>>>>> 02814210
 }
 
 void StepperController::setAccelerationInternal(uint32_t accelerationStepsPerSec2) {
@@ -1070,15 +796,6 @@
 
     applyStepperAcceleration(accelerationStepsPerSec2);
     Serial.printf("Acceleration set to %u steps/s²\n", accelerationStepsPerSec2);
-<<<<<<< HEAD
-=======
-    
-    // Publish status update for acceleration change
-    publishStatusUpdate(StatusUpdateType::ACCELERATION_CHANGED, accelerationStepsPerSec2);
-    
-    reportResult(commandId, CommandResult::SUCCESS);
-}
->>>>>>> 02814210
 
     // Save settings only if not during initialization
     if (!isInitializing) {
@@ -1218,7 +935,6 @@
     // This ensures consistent behavior and prepares for potential variation enabling
     updateAccelerationForVariableSpeed();
     
-<<<<<<< HEAD
     Serial.printf("Speed variation strength set to %.2f (%.0f%%) - k=%.3f, k0=%.3f\n", 
                   strength, strength * 100.0f, speedVariationK, speedVariationK0);
     Serial.printf("Max allowed base speed: %.2f RPM (setpoint: %.2f RPM)\n", 
@@ -1227,14 +943,6 @@
     // Publish status update for speed variation strength change
     systemStatus.publishStatusUpdate(StatusUpdateType::SPEED_VARIATION_STRENGTH_CHANGED, strength);
     // Success is indicated by the status update - no notification needed
-=======
-    Serial.printf("Speed variation strength set to %.2f (%.0f%%)\n", strength, strength * 100.0f);
-    
-    // Publish status update for speed variation strength change
-    publishStatusUpdate(StatusUpdateType::SPEED_VARIATION_STRENGTH_CHANGED, strength);
-    
-    reportResult(commandId, CommandResult::SUCCESS);
->>>>>>> 02814210
 }
 
 void StepperController::setSpeedVariationPhaseInternal(float phase) {
@@ -1242,20 +950,11 @@
     speedVariationPhase = fmodf(phase + (phase < 0.0f ? 6.28318530718f : 0.0f), 6.28318530718f);
     
     Serial.printf("Speed variation phase set to %.2f radians (%.0f degrees)\n", 
-<<<<<<< HEAD
                   speedVariationPhase, speedVariationPhase * 180.0f / PI);
     
     // Publish status update for speed variation phase change
     systemStatus.publishStatusUpdate(StatusUpdateType::SPEED_VARIATION_PHASE_CHANGED, speedVariationPhase);
     // Success is indicated by the status update - no notification needed
-=======
-                  phase, phase * 180.0f / PI);
-    
-    // Publish status update for speed variation phase change
-    publishStatusUpdate(StatusUpdateType::SPEED_VARIATION_PHASE_CHANGED, phase);
-    
-    reportResult(commandId, CommandResult::SUCCESS);
->>>>>>> 02814210
 }
 
 void StepperController::enableSpeedVariationInternal() {
@@ -1278,7 +977,6 @@
     // Dynamically calculate and apply required acceleration for variable speed
     updateAccelerationForVariableSpeed();
     
-<<<<<<< HEAD
     Serial.printf("Speed variation enabled at position %d (strength: %.0f%%, phase: 0°)\n", 
                   static_cast<int>(speedVariationStartPosition), speedVariationStrength * 100.0f);
     Serial.printf("Max allowed base speed: %.2f RPM (setpoint: %.2f RPM)\n", 
@@ -1290,16 +988,6 @@
     systemStatus.publishStatusUpdate(StatusUpdateType::SPEED_VARIATION_PHASE_CHANGED, speedVariationPhase);
     systemStatus.publishStatusUpdate(StatusUpdateType::SPEED_VARIATION_STRENGTH_CHANGED, speedVariationStrength);
     // Success is indicated by the status updates - no notification needed
-=======
-    Serial.printf("Speed variation enabled at position %ld (strength: %.0f%%, phase: 0°)\n", 
-                  speedVariationStartPosition, speedVariationStrength * 100.0f);
-    Serial.println("Current position will be the slowest point in the cycle");
-    
-    // Publish status update for speed variation enabled change
-    publishStatusUpdate(StatusUpdateType::SPEED_VARIATION_ENABLED_CHANGED, true);
-    
-    reportResult(commandId, CommandResult::SUCCESS);
->>>>>>> 02814210
 }
 
 void StepperController::disableSpeedVariationInternal() {
@@ -1311,27 +999,14 @@
     
     speedVariationEnabled = false;
     
-<<<<<<< HEAD
     // Always reset to base speed when disabling variation, regardless of motor state
     // The stepper library will handle the case when motor is disabled
     applyStepperSetpointSpeed(setpointRPM);
-=======
-    // Reset to base speed immediately
-    if (stepper && motorEnabled) {
-        uint32_t baseStepsPerSecond = rpmToStepsPerSecond(currentSpeedRPM);
-        stepper->setSpeedInHz(baseStepsPerSecond);
-        stepper->applySpeedAcceleration();
-        
-        // Publish status update for speed change back to base speed
-        publishStatusUpdate(StatusUpdateType::SPEED_CHANGED, currentSpeedRPM);
-    }
->>>>>>> 02814210
     
     Serial.println("Speed variation disabled, returned to constant speed");
     Serial.println("Note: Acceleration remains at current setting for normal operation");
     
     // Publish status update for speed variation enabled change
-<<<<<<< HEAD
     systemStatus.publishStatusUpdate(StatusUpdateType::SPEED_VARIATION_ENABLED_CHANGED, false);
     // Success is indicated by the status update - no notification needed
 }
@@ -1366,52 +1041,6 @@
 // - updateAccelerationForVariableSpeed(): Update acceleration only if it differs from current setting
 // - updateSpeedVariationParameters(): Update internal k and k0 parameters
 // Note: Both update methods only apply changes when actually needed for optimal performance
-=======
-    publishStatusUpdate(StatusUpdateType::SPEED_VARIATION_ENABLED_CHANGED, false);
-    
-    reportResult(commandId, CommandResult::SUCCESS);
-}
-
-void StepperController::requestAllStatusInternal(uint32_t commandId) {
-    Serial.println("Publishing all current status values...");
-    
-    // Publish all current status values through the status update queue
-    publishStatusUpdate(StatusUpdateType::SPEED_CHANGED, currentSpeedRPM);
-    publishStatusUpdate(StatusUpdateType::DIRECTION_CHANGED, clockwise);
-    publishStatusUpdate(StatusUpdateType::ENABLED_CHANGED, motorEnabled);
-    publishStatusUpdate(StatusUpdateType::CURRENT_CHANGED, runCurrent);
-    publishStatusUpdate(StatusUpdateType::ACCELERATION_CHANGED, currentAcceleration);
-    
-    // Speed variation status
-    publishStatusUpdate(StatusUpdateType::SPEED_VARIATION_ENABLED_CHANGED, speedVariationEnabled);
-    publishStatusUpdate(StatusUpdateType::SPEED_VARIATION_STRENGTH_CHANGED, speedVariationStrength);
-    publishStatusUpdate(StatusUpdateType::SPEED_VARIATION_PHASE_CHANGED, speedVariationPhase);
-    
-    // Current variable speed (if variation is enabled)
-    if (speedVariationEnabled) {
-        float currentVariableSpeed = calculateVariableSpeed();
-        publishStatusUpdate(StatusUpdateType::CURRENT_VARIABLE_SPEED_UPDATE, currentVariableSpeed);
-    }
-    
-    // Statistics and runtime info
-    unsigned long totalRevolutions = totalSteps / TOTAL_STEPS_PER_REVOLUTION;
-    publishStatusUpdate(StatusUpdateType::TOTAL_REVOLUTIONS_UPDATE, (float)totalRevolutions);
-    
-    unsigned long runtimeSeconds = isFirstStart ? 0 : (millis() - startTime) / 1000;
-    publishStatusUpdate(StatusUpdateType::RUNTIME_UPDATE, runtimeSeconds);
-    
-    bool isCurrentlyRunning = stepper ? stepper->isRunning() : false;
-    publishStatusUpdate(StatusUpdateType::IS_RUNNING_UPDATE, isCurrentlyRunning);
-    
-    // TMC2209 and stall detection
-    publishStatusUpdate(StatusUpdateType::TMC2209_STATUS_UPDATE, tmc2209Initialized);
-    publishStatusUpdate(StatusUpdateType::STALL_DETECTED_UPDATE, stallDetected);
-    publishStatusUpdate(StatusUpdateType::STALL_COUNT_UPDATE, (int)stallCount);
-    
-    reportResult(commandId, CommandResult::SUCCESS);
-    Serial.println("All status values published to queue");
-}
->>>>>>> 02814210
 
 float StepperController::calculateVariableSpeed() const {
     if (!speedVariationEnabled || speedVariationStrength == 0.0f) {
@@ -1437,26 +1066,13 @@
     if (!stepper) return 0.0f;
     
     // Calculate position relative to where speed variation was enabled
-<<<<<<< HEAD
     const int32_t relativePosition = stepper->getCurrentPosition() - speedVariationStartPosition;
-=======
-    int32_t currentPosition = stepper->getCurrentPosition();
-    int32_t relativePosition = currentPosition - speedVariationStartPosition;
-    
-    // Convert position to angle in one full output revolution
-    // One full output revolution = TOTAL_STEPS_PER_REVOLUTION * microSteps
-    int32_t stepsPerOutputRevolution = TOTAL_STEPS_PER_REVOLUTION * microSteps;
->>>>>>> 02814210
     
     // Convert position to angle using optimized calculation
     // (2π * relativePosition) / (STEPS_PER_REVOLUTION * MICRO_STEPS * GEAR_RATIO)
     float stepsPerOutputRev = static_cast<float>(STEPS_PER_REVOLUTION * MICRO_STEPS * GEAR_RATIO);
     
-<<<<<<< HEAD
     return (6.28318530718f * static_cast<float>(relativePosition)) / stepsPerOutputRev;
-=======
-    return angle;
->>>>>>> 02814210
 }
 
 uint32_t StepperController::calculateRequiredAccelerationForVariableSpeed() const {
@@ -1509,27 +1125,11 @@
         return;
     }
     
-<<<<<<< HEAD
     // Only update acceleration if the current setting is too small for variable speed operation
     if (requiredAcceleration > setpointAcceleration) {
         applyStepperAcceleration(requiredAcceleration);
         Serial.printf("Acceleration increased to %u steps/s² for variable speed operation\n", requiredAcceleration);
     }
-=======
-    // FastAccelStepper doesn't provide a getter for current acceleration,
-    // so we need to track it ourselves or always apply the calculated value.
-    // For now, we'll always set the required acceleration when variable speed is active
-    // to ensure smooth operation regardless of the previous setting.
-    stepper->setAcceleration(requiredAcceleration);
-    currentAcceleration = requiredAcceleration;  // Track the set acceleration
-    stepper->applySpeedAcceleration();
-    
-    // Publish status update for acceleration change to inform the web UI
-    publishStatusUpdate(StatusUpdateType::ACCELERATION_CHANGED, requiredAcceleration);
-    
-    Serial.printf("Acceleration set to %u steps/s² for variable speed operation\n", 
-                  requiredAcceleration);
->>>>>>> 02814210
 }
 
 void StepperController::updateMotorSpeed() {
@@ -1588,13 +1188,7 @@
     // Ensure it's at least the minimum speed
     maxAllowedBaseSpeed = max(maxAllowedBaseSpeed, MIN_SPEED_RPM);
     
-<<<<<<< HEAD
     return maxAllowedBaseSpeed;
-=======
-    if (xQueueSend(commandQueue, &cmd, pdMS_TO_TICKS(10)) == pdTRUE) {
-        return commandId;
-    }
-    return 0;
 }
 
 uint32_t StepperController::requestAllStatus() {
@@ -1609,5 +1203,4 @@
         return commandId;
     }
     return 0;
->>>>>>> 02814210
 }